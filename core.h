#pragma once

<<<<<<< HEAD
#include <utility>

#ifdef _WIN32
#ifdef VOICEVOX_CORE_EXPORTS
#define VOICEVOX_CORE_API __declspec(dllexport)
#else // VOICEVOX_CORE_EXPORTS
#define VOICEVOX_CORE_API __declspec(dllimport)
#endif // VOICEVOX_CORE_EXPORTS
#else // _WIN32
#define VOICEVOX_CORE_API
#endif // _WIN32
=======
#if defined(_WIN32) || defined(_WIN64)
#define DllExport __declspec(dllexport)
#else
#define DllExport
#endif
>>>>>>> 1bf3a216

/**
 * @fn
 * 初期化する
 * @brief 音声合成するための初期化を行う。他の関数を正しく実行するには先に初期化が必要
 * @param root_dir_path 必要なファイルがあるディレクトリ。相対パス・絶対パスどちらも指定可能。文字コードはUTF-8
 * @param use_gpu trueならGPU用、falseならCPU用の初期化を行う
 * @return 成功したらtrue、失敗したらfalse
 * @detail
 * 何度も実行可能。use_gpuを変更して実行しなおすことも可能。
 * 最後に実行したuse_gpuに従って他の関数が実行される。
 */
<<<<<<< HEAD
extern "C" VOICEVOX_CORE_API bool initialize(char *root_dir_path, bool use_gpu);
=======
extern "C" DllExport bool initialize(const char *root_dir_path, bool use_gpu);
>>>>>>> 1bf3a216

/**
 * @fn
 * メタ情報を取得する
 * @brief 話者名や話者IDのリストを取得する
 * @return メタ情報が格納されたjson形式の文字列
 */
extern "C" VOICEVOX_CORE_API const char *metas();

/**
 * @fn
 * 音素ごとの長さを求める
 * @brief 音素列から、音素ごとの長さを求める
 * @param length 音素列の長さ
 * @param phoneme_list 音素列
 * @param speaker_id 話者番号
 * @return 音素ごとの長さ
 */
extern "C" VOICEVOX_CORE_API bool yukarin_s_forward(int length, long *phoneme_list, long *speaker_id, float *output);

/**
 * @fn
 * モーラごとの音高を求める
 * @brief モーラごとの音素列とアクセント情報から、モーラごとの音高を求める
 * @param length モーラ列の長さ
 * @param vowel_phoneme_list 母音の音素列
 * @param consonant_phoneme_list 子音の音素列
 * @param start_accent_list アクセントの開始位置
 * @param end_accent_list アクセントの終了位置
 * @param start_accent_phrase_list アクセント句の開始位置
 * @param end_accent_phrase_list アクセント句の終了位置
 * @param speaker_id 話者番号
 * @return モーラごとの音高
 */
extern "C" VOICEVOX_CORE_API bool yukarin_sa_forward(int length, long *vowel_phoneme_list, long *consonant_phoneme_list,
                                             long *start_accent_list, long *end_accent_list,
                                             long *start_accent_phrase_list, long *end_accent_phrase_list,
                                             long *speaker_id, float *output);

/**
 * @fn
 * 波形を求める
 * @brief フレームごとの音素と音高から、波形を求める
 * @param length フレームの長さ
 * @param phoneme_size 音素の種類数
 * @param f0 フレームごとの音高
 * @param phoneme フレームごとの音素
 * @param speaker_id 話者番号
 * @return 音声波形
 */
<<<<<<< HEAD
extern "C" VOICEVOX_CORE_API bool decode_forward(int length, int phoneme_size, float *f0, float *phoneme, long *speaker_id,
                                         float *output);
=======
extern "C" DllExport bool decode_forward(int length, int phoneme_size, float *f0, float *phoneme, long *speaker_id,
                                         float *output);

/**
 * @fn
 * 最後に発生したエラーのメッセージを取得する
 * @return エラーメッセージ
 */
extern "C" DllExport const char *last_error_message();
>>>>>>> 1bf3a216
<|MERGE_RESOLUTION|>--- conflicted
+++ resolved
@@ -1,24 +1,14 @@
 #pragma once
-
-<<<<<<< HEAD
-#include <utility>
 
 #ifdef _WIN32
 #ifdef VOICEVOX_CORE_EXPORTS
 #define VOICEVOX_CORE_API __declspec(dllexport)
-#else // VOICEVOX_CORE_EXPORTS
+#else  // VOICEVOX_CORE_EXPORTS
 #define VOICEVOX_CORE_API __declspec(dllimport)
-#endif // VOICEVOX_CORE_EXPORTS
-#else // _WIN32
+#endif  // VOICEVOX_CORE_EXPORTS
+#else   // _WIN32
 #define VOICEVOX_CORE_API
-#endif // _WIN32
-=======
-#if defined(_WIN32) || defined(_WIN64)
-#define DllExport __declspec(dllexport)
-#else
-#define DllExport
-#endif
->>>>>>> 1bf3a216
+#endif  // _WIN32
 
 /**
  * @fn
@@ -31,11 +21,7 @@
  * 何度も実行可能。use_gpuを変更して実行しなおすことも可能。
  * 最後に実行したuse_gpuに従って他の関数が実行される。
  */
-<<<<<<< HEAD
-extern "C" VOICEVOX_CORE_API bool initialize(char *root_dir_path, bool use_gpu);
-=======
-extern "C" DllExport bool initialize(const char *root_dir_path, bool use_gpu);
->>>>>>> 1bf3a216
+extern "C" VOICEVOX_CORE_API bool initialize(const char *root_dir_path, bool use_gpu);
 
 /**
  * @fn
@@ -71,9 +57,9 @@
  * @return モーラごとの音高
  */
 extern "C" VOICEVOX_CORE_API bool yukarin_sa_forward(int length, long *vowel_phoneme_list, long *consonant_phoneme_list,
-                                             long *start_accent_list, long *end_accent_list,
-                                             long *start_accent_phrase_list, long *end_accent_phrase_list,
-                                             long *speaker_id, float *output);
+                                                     long *start_accent_list, long *end_accent_list,
+                                                     long *start_accent_phrase_list, long *end_accent_phrase_list,
+                                                     long *speaker_id, float *output);
 
 /**
  * @fn
@@ -86,17 +72,12 @@
  * @param speaker_id 話者番号
  * @return 音声波形
  */
-<<<<<<< HEAD
-extern "C" VOICEVOX_CORE_API bool decode_forward(int length, int phoneme_size, float *f0, float *phoneme, long *speaker_id,
-                                         float *output);
-=======
-extern "C" DllExport bool decode_forward(int length, int phoneme_size, float *f0, float *phoneme, long *speaker_id,
-                                         float *output);
+extern "C" VOICEVOX_CORE_API bool decode_forward(int length, int phoneme_size, float *f0, float *phoneme,
+                                                 long *speaker_id, float *output);
 
 /**
  * @fn
  * 最後に発生したエラーのメッセージを取得する
  * @return エラーメッセージ
  */
-extern "C" DllExport const char *last_error_message();
->>>>>>> 1bf3a216
+extern "C" DllExport const char *last_error_message();