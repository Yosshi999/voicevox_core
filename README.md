# VOICEVOX CORE

[VOICEVOX](https://voicevox.hiroshiba.jp/) の音声合成コア。  
[Releases](https://github.com/VOICEVOX/voicevox_core/releases) にビルド済みのコアライブラリ（.so/.dll/.dylib）があります。

（エディターは [VOICEVOX](https://github.com/VOICEVOX/voicevox/) 、
エンジンは [VOICEVOX ENGINE](https://github.com/VOICEVOX/voicevox_engine/) 、
全体構成は [こちら](https://github.com/VOICEVOX/voicevox/blob/main/docs/%E5%85%A8%E4%BD%93%E6%A7%8B%E6%88%90.md) に詳細があります。）

## 環境構築

configure.py を用いて環境構築を行う場合

```bash
python configure.py
pip install -r requirements.txt
pip install .
```

<details>
<summary>configure.pyを使わない場合</summary>

<!--
### ONNX Runtimeのダウンロード

コアを利用するにはまず環境に対応した [ONNXRUNTIME](https://github.com/microsoft/onnxruntime) をダウンロードし、リポジトリに`onnxruntime`というディレクトリ名で展開します。

動作確認済みバージョン
- ONNX Runtime v1.11.1
-->

#### GPU を使用する場合

##### CUDA

[Releases](https://github.com/VOICEVOX/voicevox_core/releases) から環境にあった CUDA 対応版の zip ファイルをダウンロードして展開してください。

<!--
##### DirectML
Windows上でDirectX12に対応したGPUを使用してDirectMLを用いた合成を行う場合、[DirectML](https://www.nuget.org/packages/Microsoft.AI.DirectML)及びDirectMLに対応した[ONNXRUNTIME](https://github.com/microsoft/onnxruntime) のダウンロードが必要です。

DirectMLは.nupkgファイルで提供されますが、拡張子を.zipに変更した上で、リポジトリに`directml`というディレクトリ名で展開してください。
-->

<!--
#### Raspberry Pi (armhf)の場合

Raspberry Pi 用の ONNX Runtime は以下からダウンロードできます。

- <https://github.com/VOICEVOX/onnxruntime-builder/releases>

動作には、libgomp のインストールが必要です。
-->

### コアライブラリのダウンロードと配置

まず [Releases](https://github.com/VOICEVOX/voicevox_core/releases) からコアライブラリが入った zip をダウンロードしておきます。

1. まず Releases からダウンロードしたコアライブラリの zip を、`release`というディレクトリ名で展開する。
2. `core/lib/`ディレクトリを作成する。
3. `release/`内にある、自身の環境に対応したランタイムライブラリを`core/lib/`にコピーする

```bash
# インストールに必要なモジュールのインストール
pip install -r requirements.txt
# pythonモジュールのインストール
pip install .
```

</details>

### 注意

#### GPU の使用について

##### CUDA

nvidia 製 GPU を搭載した Windows, Linux PC では CUDA を用いた合成が可能です。

```bash
python configure.py --use_cuda
```

を実行する必要があります

<!--
##### DirectML
DirectX12に対応したGPUを搭載したWindows PCではDirectMLを用いた合成が可能です
DirectMLを使用する場合、環境構築時、上記例の代わりに

```bash
python configure.py --use_directml
```

を実行する必要があります
-->

MacOS の場合、CUDA の macOS サポートは現在終了しているため、VOICEVOX CORE の macOS 向けコアライブラリも CUDA, CUDNN を利用しない CPU 版のみの提供となります。

<!--
#### Raspberry Piでの使用について

Raspberry PiなどのarmhアーキテクチャPCでの使用では、環境構築時に https://github.com/VOICEVOX/onnxruntime-builder/releases にある独自ビルドのonnxruntimeを使用する必要があります。
そのため、環境にあったファイルのURLを取得し、上記例の代わりに
```bash
python configure.py --ort_download_link <独自ビルドonnxruntimeのURL>
```
を実行してください

また、動作には、libgomp のインストールが必要です。

```shell
sudo apt install libgomp1
```
-->

## サンプル実行

<<<<<<< HEAD
### C++ サンプルコード

* [Linux・macOS サンプルコード](./example/cpp/unix#readme)
* [Windows サンプルコード](./example/cpp/windows#readme)

### Python サンプルコード

まずOpen JTalk辞書フォルダを配置します。
http://open-jtalk.sourceforge.net/ を開き、Dictionary for Open JTalk 欄の Binary Package (UTF-8)をクリックして「open_jtalk_dic_utf_8-1.11.tar.gz」をダウンロードします。  
これを展開してできた「open_jtalk_dic_utf_8-1.11」フォルダをexample/pythonに配置します。

=======
>>>>>>> e7ccd698
```bash
cd example/python

python run.py \
    --text "これは本当に実行できているんですか" \
    --speaker_id 1

# 引数の紹介
# --text 読み上げるテキスト
# --speaker_id 話者ID
# --use_gpu GPUを使う
# --openjtalk_dict OpenJtalk辞書フォルダへのパス
```

### その他の言語

サンプルコードを実装された際はぜひお知らせください。こちらに追記させて頂きます。

## API

[Releases](https://github.com/VOICEVOX/voicevox_core/releases)にある zip ファイル内に core.h が入っているのでご確認ください

## コアライブラリのビルド

[Releases](https://github.com/VOICEVOX/voicevox_core/releases) にあるビルド済みのコアライブラリを利用せず、自分で一からビルドする場合こちらを参照してください。ビルドには [Rust](https://www.rust-lang.org/ja) が必要です。

model フォルダにある onnx モデルはダミーのため、ノイズの混じった音声が出力されます

```bash
cargo build --release

#(省略可能) C++のテスト実行
cmake -S . -B test_build -DBUILD_TEST=YES
cmake --build test_build
ctest --test-dir test_build --verbose

# (省略可能) pythonモジュールのテスト
python setup.py test

# pythonモジュールのインストール
pip install .

cd example/python

python run.py \
    --text "これは本当に実行できているんですか" \
    --speaker_id 1
```

## コアライブラリのテスト

```bash
cargo test
```

## 事例紹介

**[VOICEVOX ENGINE SHARP](https://github.com/yamachu/VoicevoxEngineSharp) [@yamachu](https://github.com/yamachu)** ･･･ VOICEVOX ENGINE の C# 実装  
**[Node VOICEVOX Engine](https://github.com/y-chan/node-voicevox-engine) [@y-chan](https://github.com/y-chan)** ･･･ VOICEVOX ENGINE の Node.js/C++ 実装

## ライセンス

ソースコードのライセンスは [MIT LICENSE](./LICENSE) です。

[Releases](https://github.com/VOICEVOX/voicevox_core/releases) にあるビルド済みのコアライブラリは別ライセンスなのでご注意ください。<|MERGE_RESOLUTION|>--- conflicted
+++ resolved
@@ -116,23 +116,11 @@
 
 ## サンプル実行
 
-<<<<<<< HEAD
-### C++ サンプルコード
-
-* [Linux・macOS サンプルコード](./example/cpp/unix#readme)
-* [Windows サンプルコード](./example/cpp/windows#readme)
-
-### Python サンプルコード
-
-まずOpen JTalk辞書フォルダを配置します。
-http://open-jtalk.sourceforge.net/ を開き、Dictionary for Open JTalk 欄の Binary Package (UTF-8)をクリックして「open_jtalk_dic_utf_8-1.11.tar.gz」をダウンロードします。  
-これを展開してできた「open_jtalk_dic_utf_8-1.11」フォルダをexample/pythonに配置します。
-
-=======
->>>>>>> e7ccd698
 ```bash
 cd example/python
 
+# サンプルコード実行のための依存モジュールのインストール
+pip install -r requirements.txt
 python run.py \
     --text "これは本当に実行できているんですか" \
     --speaker_id 1
@@ -141,7 +129,8 @@
 # --text 読み上げるテキスト
 # --speaker_id 話者ID
 # --use_gpu GPUを使う
-# --openjtalk_dict OpenJtalk辞書フォルダへのパス
+# --f0_speaker_id 音高の話者ID（デフォルト値はspeaker_id）
+# --f0_correct 音高の補正値（デフォルト値は0。+-0.3くらいで結果が大きく変わります）
 ```
 
 ### その他の言語
@@ -160,11 +149,6 @@
 
 ```bash
 cargo build --release
-
-#(省略可能) C++のテスト実行
-cmake -S . -B test_build -DBUILD_TEST=YES
-cmake --build test_build
-ctest --test-dir test_build --verbose
 
 # (省略可能) pythonモジュールのテスト
 python setup.py test
