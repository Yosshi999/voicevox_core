[package]
name = "voicevox_core"
version.workspace = true
edition.workspace = true
publish.workspace = true

[features]
default = []
directml = ["onnxruntime/directml"]

[dependencies]
anyhow.workspace = true
cfg-if = "1.0.0"
const-default.workspace = true
derive-getters.workspace = true
derive-new = "0.5.9"
duplicate = "1.0.0"
easy-ext.workspace = true
fs-err.workspace = true
once_cell.workspace = true
process_path.workspace = true
regex.workspace = true
serde.workspace = true
serde_json.workspace = true
strum.workspace = true
thiserror.workspace = true
tracing.workspace = true
<<<<<<< HEAD
open_jtalk = { git = "https://github.com/VOICEVOX/open_jtalk-rs.git", rev="d766a52bad4ccafe18597e57bd6842f59dca881e" }
regex.workspace = true
async_zip.workspace = true
futures = "0.3.26"
nanoid = "0.4.0"
tokio.workspace = true 

[dev-dependencies]
rstest = "0.15.0"
pretty_assertions = "1.3.0"
flate2 = "1.0.24"
tar = "0.4.38"
=======

[dependencies.onnxruntime]
git = "https://github.com/VOICEVOX/onnxruntime-rs.git"
rev = "ebb9dcb9b26ee681889b52b6db3b4f642b04a250"

[dependencies.open_jtalk]
git = "https://github.com/VOICEVOX/open_jtalk-rs.git"
rev = "d766a52bad4ccafe18597e57bd6842f59dca881e"

[dev-dependencies]
>>>>>>> b8c1b316
heck = "0.4.0"
pretty_assertions = "1.3.0"
rstest = "0.15.0"
test_util.workspace = true

[target."cfg(windows)".dependencies]
humansize = "2.1.2"
windows = { version = "0.43.0", features = ["Win32_Foundation", "Win32_Graphics_Dxgi"] }<|MERGE_RESOLUTION|>--- conflicted
+++ resolved
@@ -10,6 +10,7 @@
 
 [dependencies]
 anyhow.workspace = true
+async_zip.workspace = true
 cfg-if = "1.0.0"
 const-default.workspace = true
 derive-getters.workspace = true
@@ -17,6 +18,8 @@
 duplicate = "1.0.0"
 easy-ext.workspace = true
 fs-err.workspace = true
+futures = "0.3.26"
+nanoid = "0.4.0"
 once_cell.workspace = true
 process_path.workspace = true
 regex.workspace = true
@@ -24,21 +27,8 @@
 serde_json.workspace = true
 strum.workspace = true
 thiserror.workspace = true
+tokio.workspace = true
 tracing.workspace = true
-<<<<<<< HEAD
-open_jtalk = { git = "https://github.com/VOICEVOX/open_jtalk-rs.git", rev="d766a52bad4ccafe18597e57bd6842f59dca881e" }
-regex.workspace = true
-async_zip.workspace = true
-futures = "0.3.26"
-nanoid = "0.4.0"
-tokio.workspace = true 
-
-[dev-dependencies]
-rstest = "0.15.0"
-pretty_assertions = "1.3.0"
-flate2 = "1.0.24"
-tar = "0.4.38"
-=======
 
 [dependencies.onnxruntime]
 git = "https://github.com/VOICEVOX/onnxruntime-rs.git"
@@ -49,10 +39,11 @@
 rev = "d766a52bad4ccafe18597e57bd6842f59dca881e"
 
 [dev-dependencies]
->>>>>>> b8c1b316
+flate2 = "1.0.24"
 heck = "0.4.0"
 pretty_assertions = "1.3.0"
 rstest = "0.15.0"
+tar = "0.4.38"
 test_util.workspace = true
 
 [target."cfg(windows)".dependencies]
