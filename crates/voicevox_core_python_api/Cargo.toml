--- conflicted
+++ resolved
@@ -23,15 +23,7 @@
 pyo3-log = "0.8.0"
 serde.workspace = true
 serde_json.workspace = true
+test_util.workspace = true
 tokio.workspace = true
 tracing.workspace = true
-<<<<<<< HEAD
-voicevox_core.workspace = true
-=======
-voicevox_core.workspace = true
-test_util.workspace = true
-
-[build-dependencies]
-anyhow.workspace = true
-fs_extra = "1.2.0"
->>>>>>> 82d781c7
+voicevox_core.workspace = true